#!/usr/bin/env python

# Copyright 2018 National Technology & Engineering Solutions of Sandia, LLC
# (NTESS). Under the terms of Contract DE-NA0003525 with NTESS, the U.S.
# Government retains certain rights in this software.
from __future__ import division

import os, sys
import time

from . import tty
from . import utesthooks
from . import pathutil
from .printinfo import TestInformationPrinter
from .outpututils import XstatusString, pretty_time


class TestListRunner:

    def __init__(self, test_dir, tlist, xlist, perms,
                       rtinfo, results_writer, plat,
                       total_timeout, show_progress_bar=False):
        ""
        self.test_dir = test_dir
        self.tlist = tlist
        self.xlist = xlist
        self.perms = perms
        self.rtinfo = rtinfo
        self.results_writer = results_writer
        self.plat = plat
        self.total_timeout = total_timeout
        self.show_progress_bar = show_progress_bar
        self.current_log_level = tty.get_level()

    def setup(self):
        ""
        self.starttime = time.time()
        tty.info("Start time: {0}".format(time.ctime()))

        rfile = self.tlist.initializeResultsFile( **(self.rtinfo.asDict()) )
        self.perms.apply( os.path.abspath( rfile ) )

        self.cwd = os.getcwd()

    def total_time_expired(self):
        ""
        if self.total_timeout and self.total_timeout > 0:
            if time.time() - self.starttime > self.total_timeout:
                tty.warn('\ntotal timeout expired: {0}'.format(self.total_timeout))
                return True
        return False


class BatchRunner( TestListRunner ):

    def __init__(self, test_dir, tlist, xlist, perms,
                       rtinfo, results_writer, plat,
                       total_timeout, show_progress_bar=False):
        ""
        TestListRunner.__init__( self, test_dir, tlist, xlist, perms,
                                 rtinfo, results_writer, plat, total_timeout,
                                 show_progress_bar=show_progress_bar)
        self.batch = None

    def setBatcher(self, batch):
        ""
        self.batch = batch

    def startup(self):
        ""
        self.setup()

        self.plat.display()

        self.tlist.setResultsDate()

        self.batch.clearBatchDirectories()
        self.batch.constructBatchJobs()

        self.qsleep = int( os.environ.get( 'VVTEST_BATCH_SLEEP_LENGTH', 15 ) )
        self.info = TestInformationPrinter( sys.stdout, self.tlist, self.batch )

        tty.info('Maximum concurrent batch jobs: {0}'.format(self.batch.getMaxJobs()))

    def run(self):
        ""
        self.startup()

        uthook = utesthooks.construct_unit_testing_hook( 'batch' )

        try:
            save_log_level = tty.get_level()
            if self.show_progress_bar:
                # skip any information messages so that only the progress bar is shown
                tty.set_level(tty.WARN)

            while True:

                qid = self.batch.checkstart()
                if qid is not None:
                    # nothing to print here because the qsubmit prints
                    pass
                elif self.batch.numInProgress() == 0:
                    break
                else:
                    self.sleep_with_info_check()

                qidL,doneL = self.batch.checkdone()

                self.print_finished( qidL, doneL )

                uthook.check( self.batch.numInProgress(), self.batch.numPastQueue() )

                self.results_writer.midrun( self.tlist, self.rtinfo )

                self.print_progress( doneL )

                if self.total_time_expired():
                    break

            # any remaining tests cannot be run, so flush them
            NS, NF, nrL = self.batch.flush()

        finally:
            tty.set_level(save_log_level)
            self.batch.shutdown()

        self.finishup( NS, NF, nrL )

        return encode_integer_warning( self.tlist )

    def print_finished(self, qidL, doneL):
        ""
        if len(qidL) > 0:
            ids = ' '.join( [ str(qid) for qid in qidL ] )
            tty.info('Finished batch IDS: {0}'.format(ids))
        for tcase in doneL:
            ts = XstatusString( tcase, self.test_dir, self.cwd )
            tty.info("Finished: {0}".format(ts))

    def print_progress(self, doneL):
        ""
        if len(doneL) <= 0:
            return
        ndone_batch = self.batch.getNumDone()
        nprog_batch = self.batch.numInProgress()
        ndone_test = self.xlist.numDone()
        ntot_test = self.tlist.numActive()
        pct = 100 * float(ndone_test) / float(ntot_test)
        dt = time.time() - self.starttime
        fmt = "jobs running={0} completed={1}, tests {2}/{3} = {4:.1f}%, time = {5}"
        args = [nprog_batch, ndone_batch, ndone_test, ntot_test, pct, pretty_time(dt)]
        tty.info("Progress: " + fmt.format(*args))
        if self.show_progress_bar:
            line = progress_bar(ntot_test, ndone_test, dt, width=30)
            tty.emit(line)

    def sleep_with_info_check(self):
        ""
        for i in range( int( self.qsleep + 0.5 ) ):
            self.info.checkPrint()
            time.sleep( 1 )

    def finishup(self, NS, NF, nrL):
        ""
        if len(NS)+len(NF)+len(nrL) > 0:
            tty.emit("\n")
        if len(NS) > 0:
            tty.warn(
                "these batch numbers did not seem to start: {0}".format(' '.join(NS))
            )
        if len(NF) > 0:
            tty.warn(
                "these batch numbers did not seem to finish: {0}".format(' '.join(NF))
            )

        print_notrun_reasons( nrL )


class DirectRunner( TestListRunner ):

    def __init__(self, test_dir, tlist, xlist, perms,
                       rtinfo, results_writer, plat,
                       total_timeout, show_progress_bar=False):
        ""
        TestListRunner.__init__( self, test_dir, tlist, xlist, perms,
<<<<<<< HEAD
                                 rtinfo, results_writer, plat, total_timeout,
                                 show_progress_bar=show_progress_bar )
        self.qsub_id = None
=======
                                 rtinfo, results_writer, plat, total_timeout )
        self.batch_id = None
>>>>>>> 41c95b84
        self.handler = xlist.getExecutionHandler()

    def setBatchID(self, batch_id):
        ""
        self.batch_id = batch_id

    def startup(self):
        ""
        self.setup()

        self.plat.display()

        self.info = TestInformationPrinter( sys.stdout, self.xlist )

    def run(self):
        ""
        self.startup()

        uthook = utesthooks.construct_unit_testing_hook( 'run', self.batch_id )

        try:
            save_log_level = tty.get_level()
            if self.show_progress_bar:
                # skip any information messages so that only the progress bar is shown
                tty.set_level(tty.WARN)
            while True:

                tnext = self.xlist.popNext( self.plat.sizeAvailable() )

                if tnext is not None:
                    self.start_next( tnext )
                elif self.xlist.numRunning() == 0:
                    break
                else:
                    self.info.checkPrint()
                    time.sleep(1)

                showprogress = self.print_finished()

                uthook.check( self.xlist.numRunning(), self.xlist.numDone() )

                self.results_writer.midrun( self.tlist, self.rtinfo )

                if showprogress:
                    self.print_progress()

                if self.total_time_expired():
                    break

            nrL = self.xlist.popRemaining()  # these tests cannot be run

        finally:
            tty.set_level(save_log_level)
            self.tlist.writeFinished()

        self.finishup( nrL )

        return encode_integer_warning( self.tlist )

    def start_next(self, texec):
        ""
        tcase = texec.getTestCase()
        tty.info('Starting: {0}'.format(exec_path( tcase, self.test_dir)))
        start_test( self.handler, texec, self.plat )
        self.tlist.appendTestResult( tcase )

    def print_finished(self):
        ""
        showprogress = False

        for texec in list( self.xlist.getRunning() ):
            tcase = texec.getTestCase()
            if texec.poll():
                self.handler.finishExecution( texec )
            if texec.isDone():
                xs = XstatusString( tcase, self.test_dir, self.cwd )
                tty.info("Finished: {0}".format(xs))
                self.xlist.testDone( texec )
                showprogress = True

        return showprogress

    def print_progress(self):
        ""
        ndone = self.xlist.numDone()
        ntot = self.tlist.numActive()
        pct = 100 * float(ndone) / float(ntot)
        div = str(ndone)+'/'+str(ntot)
        dt = pretty_time( time.time() - self.starttime )
        tty.info("Progress: {0} {1:.1f}, time = {2}".format(div, pct, dt))
        if self.show_progress_bar:
            line = progress_bar(ntot, ndone, time.time() - self.starttime, width=30)
            tty.emit(line)

    def finishup(self, nrL):
        ""
        if len(nrL) > 0:
<<<<<<< HEAD
            tty.emit("\n")
        tcase_with_reason = [ (T[0].getTestCase(),T[1]) for T in nrL ]
        print_notrun_reasons( tcase_with_reason )


def progress_bar(num_test, num_done, duration, width=30):
    bar = tty.progress_bar(num_test, num_done, width)
    pct = 100 * num_done / float(num_test)
    ave = duration / num_done
    togo = ave * (num_test - num_done)
    w = len(str(num_test))
    line = "\r{0} {1:{7}d}/{2} {3:5.1f}% [elapsed: {4} left: {5} ave: {6}]   ".format(
        bar, num_done, num_test, pct, hhmmss(duration), hhmmss(togo), hhmmss(ave), w
    )
    return line
=======
            print3()
        print_notrun_reasons( [ (tc,tc.getBlockedReason()) for tc in nrL ] )


def print_notrun_reasons( notrunlist ):
    ""
    for tcase,reason in notrunlist:
        xdir = tcase.getSpec().getDisplayString()
        print3( '*** Warning: test "'+xdir+'"',
                'notrun due to dependency: ' + str(reason) )

>>>>>>> 41c95b84


def hhmmss(arg):
    seconds = int(arg)
    minutes = seconds // 60
    hours = minutes // 60
    return "%02d:%02d:%02d" % (hours, minutes % 60, seconds % 60)


def print_notrun_reasons( notrunlist ):
    ""
    for tcase,reason in notrunlist:
        xdir = tcase.getSpec().getDisplayString()
        # magic: reason = tcase.getBlockedReason()
        tty.warn("test {0!r} notrun due to dependency: {1}".format(xdir, reason))


def exec_path( tcase, test_dir ):
    ""
    xdir = tcase.getSpec().getDisplayString()
    return pathutil.relative_execute_directory( xdir, test_dir, os.getcwd() )


def run_baseline( xlist, plat ):
    ""
    failures = False

    handler = xlist.getExecutionHandler()

    for texec in xlist.consumeBacklog():

        tcase = texec.getTestCase()
        tspec = tcase.getSpec()
        tstat = tcase.getStat()

        xdir = tspec.getDisplayString()

        sys.stdout.write( "baselining "+xdir+"..." )

        start_test( handler, texec, plat, is_baseline=True )

        tm = int( os.environ.get( 'VVTEST_BASELINE_TIMEOUT', 30 ) )
        for i in range(tm):

            time.sleep(1)

            if texec.poll():
                handler.finishExecution( texec )

            if texec.isDone():
                if tstat.passed():
                    tty.info("done")
                else:
                    failures = True
                    tty.info("FAILED")
                break

        if not tstat.isDone():
            if texec.killJob():
                handler.finishExecution( texec )
            failures = True
            tty.info("TIMED OUT")

    if failures:
        tty.emit("\n\n !!!!!!!!!!!  THERE WERE FAILURES  !!!!!!!!!! \n\n")


def start_test( handler, texec, platform, is_baseline=False ):
    ""
    tcase = texec.getTestCase()

    obj = platform.getResources( tcase.getSize() )

    texec.setResourceObject( obj )

    logfile = None
    if handler.rtconfig.getAttr('logfile'):
        logfile = tcase.getSpec().getLogFilename( is_baseline )

    texec.start( handler.prepare_for_launch,
                 logfile, is_baseline, handler.perms,
                 fork_supported=handler.forkok )

    tcase.getStat().markStarted( texec.getStartTime() )


def encode_integer_warning( tlist ):
    ""
    ival = 0

    for tcase in tlist.getTests():
        if not tcase.getStat().skipTest():
            result = tcase.getStat().getResultStatus()
            if   result == 'diff'   : ival |= ( 2**1 )
            elif result == 'fail'   : ival |= ( 2**2 )
            elif result == 'timeout': ival |= ( 2**3 )
            elif result == 'notdone': ival |= ( 2**4 )
            elif result == 'notrun' : ival |= ( 2**5 )

    return ival<|MERGE_RESOLUTION|>--- conflicted
+++ resolved
@@ -184,14 +184,9 @@
                        total_timeout, show_progress_bar=False):
         ""
         TestListRunner.__init__( self, test_dir, tlist, xlist, perms,
-<<<<<<< HEAD
                                  rtinfo, results_writer, plat, total_timeout,
                                  show_progress_bar=show_progress_bar )
-        self.qsub_id = None
-=======
-                                 rtinfo, results_writer, plat, total_timeout )
         self.batch_id = None
->>>>>>> 41c95b84
         self.handler = xlist.getExecutionHandler()
 
     def setBatchID(self, batch_id):
@@ -289,10 +284,8 @@
     def finishup(self, nrL):
         ""
         if len(nrL) > 0:
-<<<<<<< HEAD
             tty.emit("\n")
-        tcase_with_reason = [ (T[0].getTestCase(),T[1]) for T in nrL ]
-        print_notrun_reasons( tcase_with_reason )
+        print_notrun_reasons( [ (tc,tc.getBlockedReason()) for tc in nrL ] )
 
 
 def progress_bar(num_test, num_done, duration, width=30):
@@ -305,19 +298,6 @@
         bar, num_done, num_test, pct, hhmmss(duration), hhmmss(togo), hhmmss(ave), w
     )
     return line
-=======
-            print3()
-        print_notrun_reasons( [ (tc,tc.getBlockedReason()) for tc in nrL ] )
-
-
-def print_notrun_reasons( notrunlist ):
-    ""
-    for tcase,reason in notrunlist:
-        xdir = tcase.getSpec().getDisplayString()
-        print3( '*** Warning: test "'+xdir+'"',
-                'notrun due to dependency: ' + str(reason) )
-
->>>>>>> 41c95b84
 
 
 def hhmmss(arg):

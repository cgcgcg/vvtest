#!/usr/bin/env python

# Copyright 2018 National Technology & Engineering Solutions of Sandia, LLC
# (NTESS). Under the terms of Contract DE-NA0003525 with NTESS, the U.S.
# Government retains certain rights in this software.

# RUNTEST: vvtest

import sys

sys.dont_write_bytecode = True
sys.excepthook = sys.__excepthook__
import base64
import zlib
import os
import time
from types import NoneType

import vvtestutils as vtu
import testutils as util


class json_output_format_tests(vtu.vvtestTestCase):
    def test_producing_a_json_results_file(self):
        """"""
        write_three_test_files()
        time.sleep(1)

        vrun = vtu.runvvtest()
        vrun.assertCounts(total=5, npass=2, diff=2, fail=1)

        vrun = vtu.runvvtest("-i --json=../results.json", chdir=vrun.resultsDir())
        time.sleep(1)

        data = util.read_json_file("results.json")
        self.assert_json_test_names(data)
        self.assert_output_for_diff_and_fail_tests(data)

    def test_producing_a_json_results_file_as_part_of_the_execution(self):
        """"""
        write_three_test_files()
        time.sleep(1)

        for batch in [False, True]:

            vtu.remove_results()

            vrun = vtu.runvvtest("--json results.json", batch=batch)
            vrun.assertCounts(total=5, npass=2, diff=2, fail=1)

            data = util.read_json_file("results.json")
            self.assert_json_test_names(data)

    def assert_json_test_names(self, data):
        """"""
        info = []
        for case in data["vvtest"]["tests"]["cases"]:
            info.append((case.get("case"), case["endtime"] - case["starttime"]))
        info.sort()
        expected_names = [
            "DiffTest.np=1",
            "DiffTest.np=2",
            "FailTest",
            "param.hello=mars",
            "param.hello=world",
        ]
        for i, item in enumerate(info):
            assert item[0] == expected_names[i]

        fac = [4, 4, 3, 2, 2]
        for i, item in enumerate(info):
            assert abs(int(item[1]) - fac[i]) <= 2, "{0} - {1} > 2".format(
                item[1], fac[i]
            )

    def assert_output_for_diff_and_fail_tests(self, data):
        """"""
        for case in data["vvtest"]["tests"]["cases"]:
            if case["name"].startswith("DiffTest"):
                assert "fake difference of 29" in expand64(case["log"])
            elif case["name"].startswith("FailTest"):
                assert "pitch a fake exception" in expand64(case["log"])

    def test_no_tests_to_run_still_produces_a_json_file(self):
        """"""
        util.writefile(
            "subdir/param.vvt",
            """
            # error on purpose so vvtest skips this test
            #VVT: parameterize : hello
            pass
            """,
        )
        time.sleep(1)

        for batch in [False, True]:

            vtu.remove_results()

            vrun = vtu.runvvtest("--json results.json")
            vrun.assertCounts(total=0)

            assert os.path.exists("results.json")
            data = util.read_json_file("results.json")
            assert len(data["vvtest"]["tests"]["cases"]) == 0

    def test_execute_log_output_for_staged_tests(self):
        """"""
        util.writefile(
            "subdir/foo.vvt",
            """
            #VVT: parameterize (staged): bar = A B

            import vvtest_util as vvt
            from script_util import exit_diff
            print ( 'bar='+vvt.bar+' stage='+vvt.stage )
            exit_diff()
            """,
        )

        vrun = vtu.runvvtest("--json results.json subdir")
        vrun.assertCounts(total=2, diff=2)

        data = util.read_json_file("results.json")
        flg = 0
        for case in data["vvtest"]["tests"]["cases"]:
            if "stage=1" in case["case"]:
                txt = expand64(case["log"])
                assert "bar=A stage=1" in txt
                flg += 1
            elif "stage=2" in case["case"]:
                txt = expand64(case["log"])
                assert "bar=B stage=2" in txt
                flg += 100
        assert flg == 101

    def test_output_schema(self):
        """Test that guarantees the contracted output schema does not change"""
        write_three_test_files()
        time.sleep(1)
        for batch in [False, True]:
            vtu.remove_results()
            vrun = vtu.runvvtest("-N 4 --json results.json", batch=batch)
            vrun.assertCounts(total=5, npass=2, diff=2, fail=1)
            data = util.read_json_file("results.json")
            validate_output(data)


def validate_type(name, value, expected_type):
    if expected_type in primitive_types:
        if not isinstance(value, expected_type):
            raise AssertionError(
                "Expected {0}={1} to be of type {2}".format(name, value, expected_type)
            )
    else:
        # will throw if not valid
        try:
            expected_type(value)
        except AssertionError:
            raise AssertionError(
                "Cannot cast {0}={1} to {2}".format(name, value, expected_type)
            )


def validate_output(arg):
    first_level_keys = list(arg.keys())
    assert first_level_keys == ["vvtest"]
    for parent_key in json_output_schema["vvtest"]:
<<<<<<< HEAD
        assert parent_key in arg["vvtest"], 'parent_key '+repr(parent_key)+' not in vvtest schema'
        if parent_key in ("machine", "tests"):
=======
        assert parent_key in arg["vvtest"]
        if parent_key in ("machine", "tests", "python"):
>>>>>>> 4eee232f
            for child, value2 in arg["vvtest"][parent_key].items():
                expected_type = json_output_schema["vvtest"][parent_key][child]
                validate_type(
                    "{0}:{1}".format(parent_key, child), value2, expected_type
                )
        else:
            value = arg["vvtest"][parent_key]
            expected_type = json_output_schema["vvtest"][parent_key]
            validate_type(parent_key, value, expected_type)


class list_of_testcases:
    def __init__(self, arg):
        assert isinstance(arg, list)
        for item in arg:
            assert isinstance(item, dict)
            assert isinstance(item.pop("name"), str)
            assert isinstance(item.pop("case"), str)
            assert isinstance(item.pop("id"), str)
            assert isinstance(item.pop("root"), str)
            assert isinstance(item.pop("path"), str)
            keywords = item.pop("keywords")
            assert isinstance(keywords, list)
            for keyword in keywords:
                assert isinstance(keyword, str)
            assert isinstance(item.pop("parameters"), dict)
            assert isinstance(item.pop("starttime"), float)
            assert isinstance(item.pop("endtime"), float)
            assert isinstance(item.pop("returncode"), int)
            assert isinstance(item.pop("result"), str)
            assert isinstance(item.pop("timeout"), int)
            resources = item.pop("resources", None)
            assert isinstance(resources, dict)
            assert isinstance(resources.pop("processors"), (int, NoneType))
            processor_ids = resources.pop("processor ids")
            assert isinstance(processor_ids, (NoneType, list))
            for processor_id in processor_ids or []:
                assert isinstance(processor_id, int)
            assert isinstance(resources.pop("max processors per test"), (int, NoneType))
            assert isinstance(resources.pop("devices"), (int, NoneType))
            device_ids = resources.pop("device ids")
            assert isinstance(device_ids, (NoneType, list))
            for device_id in device_ids or []:
                assert isinstance(device_id, int)
            assert isinstance(resources.pop("max devices per test"), (int, NoneType))
            assert isinstance(item.pop("command"), str)
            assert isinstance(item.pop("log"), str)
            assert not item


primitive_types = (str, float, list, dict, bool, int, (str, NoneType))


json_output_schema = {
    "vvtest": {
        "curdir": str,
        "startdate": str,
        "command": str,
        "vvtestdir": str,
        "compiler": (str, NoneType),
        "rundir": str,
        "starttime": float,
        "endtime": float,
        "enddate": str,
        "duration": float,
        "returncode": int,
        "onopts": str,
        "offopts": str,
        "testargs": str,
        "machine": {
            "platform": str,
            "system": str,
            "nodename": str,
            "release": str,
            "version": str,
            "arch": str,
        },
        "python": {
            "executable": str,
            "version": str,
            "version info": list,
        },
        "environment": dict,
        "tests": {
            "tests": int,
            "pass": int,
            "notdone": int,
            "notrun": int,
            "diff": int,
            "fail": int,
            "timeout": int,
            "cases": list_of_testcases,
        },
    }
}


def write_three_test_files():
    """"""
    util.writefile(
        "subdir/param.vvt",
        """
        #VVT: parameterize : hello = world mars
        import time
        time.sleep(1)
        """,
    )
    util.writefile(
        "FailTest.vvt",
        """
        import os, sys, time
        import vvtest_util as vvt
        time.sleep(2)
        raise Exception( 'pitch a fake exception' )
        """,
    )
    util.writefile(
        "DiffTest.xml",
        """
        <rtest name="DiffTest">
            <parameterize np="1 2"/>
            <execute>
                sleep 3
                echo "fake difference of 29"
                set have_diff = yes
            </execute>
        </rtest>""",
    )


if sys.version_info[0] < 3:
    def expand64(raw):
        return zlib.decompress( base64.b64decode(raw) )
else:
    def expand64(raw):
        bytes_str = base64.b64decode(raw.encode("utf-8"))
        hex_str = bytes_str.hex()
        s = zlib.decompress(bytes.fromhex(hex_str))
        return s.decode("utf-8")


############################################################################

util.run_test_cases(sys.argv, sys.modules[__name__])<|MERGE_RESOLUTION|>--- conflicted
+++ resolved
@@ -166,13 +166,8 @@
     first_level_keys = list(arg.keys())
     assert first_level_keys == ["vvtest"]
     for parent_key in json_output_schema["vvtest"]:
-<<<<<<< HEAD
         assert parent_key in arg["vvtest"], 'parent_key '+repr(parent_key)+' not in vvtest schema'
-        if parent_key in ("machine", "tests"):
-=======
-        assert parent_key in arg["vvtest"]
         if parent_key in ("machine", "tests", "python"):
->>>>>>> 4eee232f
             for child, value2 in arg["vvtest"][parent_key].items():
                 expected_type = json_output_schema["vvtest"][parent_key][child]
                 validate_type(
